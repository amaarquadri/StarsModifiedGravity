--- conflicted
+++ resolved
@@ -4,7 +4,7 @@
 from src.Units import m, kg, g, cm, M_sun, R_sun
 from src.Constants import sigma
 from src.Utils import find_zeros_index, interpolate
-from src.StellarStructureEquations import StellarConfiguration, rho_index, T_index, M_index, L_index, tau_index
+from src.StellarStructureEquations import rho_prime, T_prime, M_prime, L_prime, tau_prime, kappa, epsilon
 
 """
 The numerical integration is all done in vector form, where the vector of interest is (rho, T, M, L, tau).
@@ -15,9 +15,48 @@
 
 The indices are referenced using the following variables for readability.
 """
-
-
-def get_remaining_optical_depth(r, state, kappa_value=None, rho_prime_value=None, config=StellarConfiguration()):
+rho_index, T_index, M_index, L_index, tau_index = np.arange(5)
+
+
+def get_initial_conditions(rho_c, T_c, r_0=1 * m):
+    """
+    Calculates the initial state vector.
+
+    :param rho_c: The central density.
+    :param T_c: The central temperature.
+    :param r_0: The starting radius. r_0 = 0 cannot be used due to numerical instabilities. Defaults to r_0 = 1m.
+    :return: The state vector at r = r_0 for the given central density and temperature.
+    """
+    M_c = (4 / 3) * pi * r_0 ** 3 * rho_c
+    L_c = M_c * epsilon(rho_c, T_c)
+    kappa_c = kappa(rho_c, T_c)
+    tau_c = kappa_c * rho_c * r_0  # TODO: is initial condition for optical depth correct
+    return np.array([rho_c, T_c, M_c, L_c, tau_c])
+
+
+def get_state_derivative(r, state, return_kappa=False):
+    """
+    Calculates the elementwise derivative of the state vector.
+
+    :param r: The current radius.
+    :param state: The state vector at the given radius.
+    :param return_kappa: If set to True, then the opacity will be returned as the second item of a tuple.
+    :return: The elementwise derivative of the state vector, and optionally the optical depth as well.
+    """
+    rho, T, M, L, _ = state
+    kappa_value = kappa(rho, T)
+
+    T_prime_value = T_prime(r, rho, T, M, L, kappa_value=kappa_value)
+    rho_prime_value = rho_prime(r, rho, T, M, L, T_prime_value=T_prime_value)
+    M_prime_value = M_prime(r, rho)
+    L_prime_value = L_prime(r, rho, T, M_prime_value=M_prime_value)
+    tau_prime_value = tau_prime(rho, T, kappa_value=kappa_value)
+
+    state_derivative = np.array([rho_prime_value, T_prime_value, M_prime_value, L_prime_value, tau_prime_value])
+    return (state_derivative, kappa_value) if return_kappa else state_derivative
+
+
+def get_remaining_optical_depth(r, state, kappa_value=None, rho_prime_value=None):
     """
     Calculates an estimate of the remaining optical depth from the current radius to infinity.
     Once this value is sufficiently small, integration can be terminated and the value of optical depth can be assumed
@@ -28,29 +67,43 @@
     :param kappa_value: The current optical depth. Can optionally be provided to prevent redoing the calculation.
     :param rho_prime_value: The current derivative of density (with respect to radius).
                             Can optionally be provided to prevent redoing the calculation.
-    :param config: The stellar configuration to use.
     """
     rho, T, M, L, _ = state
     if kappa_value is None:
-        kappa_value = config.kappa(rho, T)
+        kappa_value = kappa(rho, T)
     if rho_prime_value is None:
-        rho_prime_value = config.rho_prime(r, rho, T, M, L)
+        rho_prime_value = rho_prime(r, rho, T, M, L)
     return kappa_value * rho ** 2 / np.abs(rho_prime_value)
 
 
-def truncate_star(r_values, state_values, return_star=False):
+def surface_L_error(r_values, state_values):
     """
     Calculates the (normalized) fractional error between the actual surface luminosity and the surface luminosity
     expected based on the surface radius and temperature.
     The surface radius is interpolated such that the remaining optical depth from the surface is 2/3.
 
-    Can optionally truncate the given stellar data at the surface of the star and add a final data point for the
+    :param r_values: The vector of r values.
+    :param state_values: The matrix of state values.
+    :return: The fractional error between the actual and expected surface luminosity.
+    """
+    tau_infinity = state_values[tau_index, -1]
+    surface_index = find_zeros_index(tau_infinity - state_values[tau_index] - 2 / 3)
+
+    surface_r = interpolate(r_values, surface_index)
+    surface_state = interpolate(state_values, surface_index)
+
+    expected_surface_L = 4 * pi * surface_r ** 2 * sigma * surface_state[T_index] ** 4
+    return (surface_state[L_index] - expected_surface_L) / np.sqrt(surface_state[L_index] * expected_surface_L)
+
+
+def truncate_star(r_values, state_values):
+    """
+    Truncates the given stellar data at the surface of the star. Additionally, this adds a final data point for the
     surface of the star, where the temperature is manually set to satisfy the boundary condition.
 
     :param r_values:
     :param state_values:
-    :param return_star:
-    :return: The fractional surface luminosity error, and optionally the truncated r_values and state_values.
+    :return: The truncated r_values and state_values.
     """
     tau_infinity = state_values[tau_index, -1]
     surface_index = find_zeros_index(tau_infinity - state_values[tau_index, :] - 2 / 3)
@@ -58,28 +111,21 @@
     surface_r = interpolate(r_values, surface_index)
     surface_state = interpolate(state_values, surface_index)
 
-    # calculate the fractional surface luminosity error
-    expected_surface_L = 4 * pi * surface_r ** 2 * sigma * surface_state[T_index] ** 4
-    error = (surface_state[L_index] - expected_surface_L) / np.sqrt(surface_state[L_index] * expected_surface_L)
-    if not return_star:
-        return error
-
     # manually set surface temperature to satisfy boundary condition
-    print('Old T', surface_state[T_index])
+    surface_state[M_index] = state_values[M_index, -1]
+    surface_state[L_index] = state_values[L_index, -1]
     surface_state[T_index] = (surface_state[L_index] / (4 * pi * surface_r ** 2 * sigma)) ** (1 / 4)
-    print('New T', surface_state[T_index])
-
-    # truncate the star at the surface, and append the manually corrected surface state
+
     surface_index = int(surface_index)
     r_values = np.append(r_values[:surface_index], surface_r)
     state_values = np.column_stack((state_values[:, :surface_index], surface_state))
 
-    return error, r_values, state_values
-
-
+    return r_values, state_values
+
+
+# noinspection PyUnresolvedReferences
 def trial_solution(rho_c, T_c, r_0=100 * m, rtol=1e-9, atol=None,
-                   return_star=False, optical_depth_threshold=1e-4, mass_threshold=1000 * M_sun,
-                   config=StellarConfiguration()):
+                   return_star=False, optical_depth_threshold=1e-4, mass_threshold=1000 * M_sun):
     """
     Integrates the state of the star from r_0 until the estimated optical depth is below the given threshold.
     The array of radius values and the state matrix are returned along with the fractional surface luminosity error.
@@ -96,10 +142,8 @@
                                     must drop for the integration to terminate.
     :param mass_threshold: If the mass of the star increases beyond this value, then integration will be halted.
                            Defaults to 1000 solar masses.
-    :param config: The stellar configuration to use.
     :returns: The fractional surface luminosity error, and optionally the array of radius values and the state matrix
     """
-    print(rho_c)
     if atol is None:
         atol = rtol / 1000
 
@@ -107,32 +151,26 @@
     def halt_integration(r, state):
         if state[M_index] > mass_threshold:
             return -1
-        return get_remaining_optical_depth(r, state, config=config) - optical_depth_threshold
+        return get_remaining_optical_depth(r, state) - optical_depth_threshold
 
     halt_integration.terminal = True
 
     # Ending radius is infinity, integration will only be halted via the halt_integration event
     # Not sure what good values for atol and rtol are, but these seem to work well
-    result = integrate.solve_ivp(config.get_state_derivative, (r_0, np.inf),
-                                 config.get_initial_conditions(rho_c, T_c, r_0=r_0),
+    result = integrate.solve_ivp(get_state_derivative, (r_0, np.inf), get_initial_conditions(rho_c, T_c, r_0=r_0),
                                  events=halt_integration, atol=atol, rtol=rtol)
-    # noinspection PyUnresolvedReferences
-    r_values, state_values = result.t, result.y
-
-    return truncate_star(r_values, state_values, return_star=return_star)
+    r_values = result.t
+    state_values = result.y
+
+    error = surface_L_error(r_values, state_values)
+    return (r_values, state_values, error) if return_star else error
 
 
 def solve_bvp(T_c,
               rho_c_guess=100 * g / cm ** 3, confidence=0.9,
               rho_c_min=0.3 * g / cm ** 3, rho_c_max=4e6 * g / cm ** 3,
-<<<<<<< HEAD
-              high_accuracy_threshold=10 * kg / m ** 3, rho_c_tol=1e-20 * kg / m ** 3,
-              max_rtol=1e-11, min_rtol=1e-11,
-              max_optical_depth_threshold=1e-4, min_optical_depth_threshold=1e-4,
-=======
               rho_c_tol=1e-20 * kg / m ** 3,
               rtol=1e-11, optical_depth_threshold=1e-4,
->>>>>>> 6f62b2ed
               config=StellarConfiguration()):
     """
     Solves for the structure of a star with the given central temperature using the point and shoot method.
@@ -143,43 +181,31 @@
     confidence will likely cause rho_c_guess to fall outside the range of interest too fast leaving an unnecessarily
     large remaining search space.
 
-<<<<<<< HEAD
-    This algorithm adaptively increases the trial solution integration accuracy. Low accuracy is used
+    This algorithm adaptively increases the trial solution integration accuracy. The low accuracy one is used
     initially until high_accuracy_threshold is reached. Then integration accuracy is increase logarithmically
     proportionally as the range of considered central density values converges to within rho_c_tol. Both the rtol and
     optical_depth_thresholds are improved from their max to their min provided values.
 
-=======
->>>>>>> 6f62b2ed
     :param T_c: The central temperature.
     :param rho_c_guess: A guess for the central density.
     :param confidence: The confidence of the guess. Must be between 0.5 (no confidence) and 1 (perfect confidence).
     :param rho_c_min: The minimum possible central density.
     :param rho_c_max: The maximum possible central density.
-<<<<<<< HEAD
     :param high_accuracy_threshold: The value below which the range of rho_c values must drop below before switching to
+    :param rho_c_tol: The tolerance within which the central density must be determined for integration to end.
                                     high accuracy mode. Defaults to 100 * rho_c_tol.
-    :param rho_c_tol: The tolerance within which the central density must be determined for integration to end.
     :param max_rtol: The starting rtol to use.
     :param min_rtol: The rtol will gradually improve up to this value as the solution converges.
     :param max_optical_depth_threshold: The starting optical_depth_threshold to use.
     :param min_optical_depth_threshold: The optical_depth_threshold will gradually improve up to this value
                                         as the solution converges.
-=======
-    :param rho_c_tol: The tolerance within which the central density must be determined for integration to end.
-    :param rtol: The rtol to use.
-    :param optical_depth_threshold: The optical_depth_threshold to use.
->>>>>>> 6f62b2ed
-    :param config: The stellar configuration to use.
-    :return: The resulting fractional luminosity error, r_values and state_values of the converged stellar solution.
-    """
-    args = dict(T_c=T_c, rtol=rtol, optical_depth_threshold=optical_depth_threshold, config=config)
+    :return: The resulting r_values and state_values of the converged stellar solution.
+    """
     if confidence < 0.5:
         raise Exception("Confidence must be at least 0.5!")
     if confidence >= 1:
         raise Exception("Confidence must be less than 1!")
 
-<<<<<<< HEAD
     # The rtol and optical_depth_threshold values used will be logarithmically interpolated between
     # the min and max as the solution converges
     def get_args(rho_c_range):
@@ -189,22 +215,13 @@
         optical_depth_threshold = 10 ** np.interp(np.log10(rho_c_range),
                                                   np.log10([rho_c_tol, 1]),
                                                   np.log10([min_optical_depth_threshold, max_optical_depth_threshold]))
-        return dict(rtol=rtol, optical_depth_threshold=optical_depth_threshold, config=config)
-
-    y_guess = trial_solution(rho_c_guess, T_c, config=config,
-                             rtol=min_rtol, optical_depth_threshold=min_optical_depth_threshold)
+        return dict(rtol=rtol, optical_depth_threshold=optical_depth_threshold)
+
+    y_guess = trial_solution(rho_c_guess, T_c, rtol=min_rtol, optical_depth_threshold=min_optical_depth_threshold)
     if y_guess == 0:
         return rho_c_guess
 
-    y0 = trial_solution(rho_c_min, T_c,  config=config,
-                        rtol=max_rtol, optical_depth_threshold=max_optical_depth_threshold)
-=======
-    y_guess = trial_solution(rho_c_guess, **args)
-    if y_guess == 0:
-        return rho_c_guess
-
-    y0 = trial_solution(rho_c_min, **args)
->>>>>>> 6f62b2ed
+    y0 = trial_solution(rho_c_min, T_c, rtol=max_rtol, optical_depth_threshold=max_optical_depth_threshold)
     if y0 == 0:
         return rho_c_min
     if y0 < 0 < y_guess:
@@ -216,12 +233,7 @@
         bias_low = True
         bias_high = False
     else:
-<<<<<<< HEAD
-        y1 = trial_solution(rho_c_max, T_c,  config=config,
-                            rtol=max_rtol, optical_depth_threshold=max_optical_depth_threshold)
-=======
-        y1 = trial_solution(rho_c_max, **args)
->>>>>>> 6f62b2ed
+        y1 = trial_solution(rho_c_max, T_c, rtol=max_rtol, optical_depth_threshold=max_optical_depth_threshold)
         if y1 == 0:
             return rho_c_max
         if y1 < 0 < y_guess:
@@ -234,28 +246,20 @@
             bias_high = False
         else:
             print("Retrying with larger rho_c interval for", T_c)
-            # set confidence to be much higher since we know that the other boundary will be even further from the guess
-            return solve_bvp(T_c, rho_c_guess, confidence=(confidence + 4) / 5,
+            return solve_bvp(T_c, rho_c_guess, confidence=0.99,
                              rho_c_min=rho_c_min / 1000, rho_c_max=1000 * rho_c_max,
-<<<<<<< HEAD
-                             high_accuracy_threshold=high_accuracy_threshold, rho_c_tol=rho_c_tol,
-                             max_rtol=max_rtol, min_rtol=min_rtol,
-                             max_optical_depth_threshold=max_optical_depth_threshold,
-                             min_optical_depth_threshold=min_optical_depth_threshold,
-=======
                              rho_c_tol=rho_c_tol,
                              rtol=rtol,
                              optical_depth_threshold=optical_depth_threshold,
->>>>>>> 6f62b2ed
                              config=config)
 
     while np.abs(rho_c_high - rho_c_low) / 2 > rho_c_tol:
+        # Calculate the rtol and optical_depth_threshold values to use for this iteration
+        args = get_args(np.abs(rho_c_high - rho_c_low) / 2)
+
         if bias_low:
             rho_c_guess = confidence * rho_c_low + (1 - confidence) * rho_c_high
-            if rho_c_guess == rho_c_low or rho_c_guess == rho_c_high:
-                print('Reached limits of numerical precision for rho_c')
-                break
-            y_guess = trial_solution(rho_c_guess, **args)
+            y_guess = trial_solution(rho_c_guess, T_c, **args)
             if y_guess == 0:
                 return rho_c_guess
             if y_guess < 0:
@@ -265,6 +269,16 @@
                 rho_c_high = rho_c_guess
         elif bias_high:
             rho_c_guess = (1 - confidence) * rho_c_low + confidence * rho_c_high
+            y_guess = trial_solution(rho_c_guess, T_c, **args)
+            if y_guess == 0:
+                return rho_c_guess
+            if y_guess < 0:
+                rho_c_low = rho_c_guess
+            elif y_guess > 0:
+                rho_c_high = rho_c_guess
+                bias_high = False  # ignore initial guess bias now that it is no longer the high endpoint
+        else:
+            rho_c_guess = (rho_c_low + rho_c_high) / 2
             if rho_c_guess == rho_c_low or rho_c_guess == rho_c_high:
                 print('Reached limits of numerical precision for rho_c')
                 break
@@ -275,42 +289,18 @@
                 rho_c_low = rho_c_guess
             elif y_guess > 0:
                 rho_c_high = rho_c_guess
-                bias_high = False  # ignore initial guess bias now that it is no longer the high endpoint
-        else:
-            rho_c_guess = (rho_c_low + rho_c_high) / 2
-            if rho_c_guess == rho_c_low or rho_c_guess == rho_c_high:
-<<<<<<< HEAD
-                print('break')
-                break
-            y_guess = trial_solution(rho_c_guess, T_c, **args)
-=======
-                print('Reached limits of numerical precision for rho_c')
-                break
-            y_guess = trial_solution(rho_c_guess, **args)
->>>>>>> 6f62b2ed
-            if y_guess == 0:
-                return rho_c_guess
-            if y_guess < 0:
-                rho_c_low = rho_c_guess
-            elif y_guess > 0:
-                rho_c_high = rho_c_guess
 
     rho_c = (rho_c_high + rho_c_low) / 2
 
     # if solution failed to converge, recurse with greater accuracy
     if np.abs(y_guess) > 1000:
         print('Retrying with higher accuracy for', T_c)
-        return solve_bvp(T_c, rho_c, confidence=0.99,  # confidence is extremely high now
-                         rho_c_min=rho_c_min, rho_c_max=rho_c_max,
-                         rho_c_tol=rho_c_tol,
-                         rtol=rtol * 100,
-                         optical_depth_threshold=optical_depth_threshold)
+        return solve_bvp(T_c, rho_c, confidence=0.99, rho_c_min=rho_c_min, rho_c_max=rho_c_max,
+                         high_accuracy_threshold=high_accuracy_threshold, rho_c_tol=rho_c_tol,
+                         max_rtol=max_rtol * 100, min_rtol=min_rtol * 100,
+                         max_optical_depth_threshold=max_optical_depth_threshold,
+                         min_optical_depth_threshold=min_optical_depth_threshold)
 
     # Generate and return final star
-<<<<<<< HEAD
-    return trial_solution(rho_c, T_c, return_star=True, rtol=min_rtol,
-                          optical_depth_threshold=min_optical_depth_threshold)
-=======
     return trial_solution(rho_c, T_c, return_star=True, rtol=rtol,
-                          optical_depth_threshold=optical_depth_threshold)
->>>>>>> 6f62b2ed
+                          optical_depth_threshold=optical_depth_threshold)