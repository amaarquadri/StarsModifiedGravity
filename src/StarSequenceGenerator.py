--- conflicted
+++ resolved
@@ -3,68 +3,67 @@
 from src.FileIO import save_stellar_data
 from src.NumericalIntegration import solve_bvp, rho_index, T_index, M_index, L_index, tau_index
 from src.Units import g, cm, million_K
-from src.StellarStructureEquations import StellarConfiguration
-from src.FileIO import load_stellar_data
-
 
 R_index, rho_c_index, T_c_index, M_surface_index, L_surface_index, tau_surface_index, T_surface_index = np.arange(7)
 
 
-def predict_rho_c(T_c, T_c_values, rho_c_values, degree=1):
+def predict_rho_c(T_c, T_c_values, rho_c_values):
     """
     Predict the central density based on the given data.
 
     :param T_c: The central temperature to predict the central density for.
     :param T_c_values: The list of computed central temperature values.
     :param rho_c_values: The corresponding list of computed central density values.
-    :param degree: The degree of polynomial to use (in the log-log plot).
     :return: The predicted central density.
     """
-    # If there are no data points, then just do a basic prediction
-    if len(rho_c_values) == 0:
+    # If there are less than 2 data points, then just do a basic prediction
+    if len(T_c_values) == 0:
         return 100 * g / cm ** 3
+    elif len(rho_c_values) == 1:
+        return rho_c_values[0]
+    # Normalize by T_c_values[-1] and rho_c_values[-1]
+    # m = np.sum((T_c_values - T_c_values[-1]) * (rho_c_values - rho_c_values[-1])) / \
+    #     np.sum((T_c_values - T_c_values[-1]) ** 2)
+    # rho_c_guess = m * (T_c - T_c_values[-1]) + rho_c_values[-1]
 
-    # polynomial fit with the last degree + 1 points, or all the points if there are less than degree + 1 points
-    x_data = np.log(T_c_values[-(degree + 1):])
-    y_data = np.log(rho_c_values[-(degree + 1):])
-    polynomial = np.polyfit(x_data, y_data, deg=len(x_data) - 1)
-    rho_c_guess = np.exp(np.poly1d(polynomial)(np.log(T_c)))
+    # Normalize by subtracting T_c_values[-1] and rho_c_values[-1], then taking the log
+    # Then apply least squares fit of y=mx, where m = sum(x_i * y_i) / sum(x_i ** 2)
+    # p = np.sum(np.log(T_c_values - T_c_values[-1]) * np.log(rho_c_values - rho_c_values[-1])) / \
+    #     np.sum(np.log(T_c_values - T_c_values[-1]) ** 2)
+    # # np.log(rho_c_guess - rho_c_values[-1]) = p * np.log(T_c - T_c_values[-1])
+    # rho_c_guess = (T_c - T_c_values[-1]) ** p + rho_c_values[-1]
+
+    # Linear prediction in log-log graph based on last 2 points only
+    # This is more robust to long term changes in the slope of the log-log graph, since it only applies locally
+    m = (np.log(rho_c_values[-1]) - np.log(rho_c_values[-2])) / (np.log(T_c_values[-1]) - np.log(T_c_values[-2]))
+    rho_c_guess = np.exp(m * (np.log(T_c) - np.log(T_c_values[-1])) + np.log(rho_c_values[-1]))
 
     # Ensure rho_c_guess is positive
     return rho_c_guess if rho_c_guess > 0 else rho_c_values[-1] / 2
 
 
 def get_aggregated_data(r_values, state_values):
-    """
-    Extracts the aggregated summary statistics about this star from its detailed data.
-
-    :param r_values: The radius values.
-    :param state_values: The state values.
-    :return: The aggregated summary statistics for this star.
-    """
     return np.array([r_values[-1], state_values[rho_index, 0], state_values[T_index, 0], state_values[M_index, -1],
                      state_values[L_index, -1], state_values[tau_index, -1], state_values[T_index, -1]])
 
 
-def calculate_stellar_data(T_c_values, config=StellarConfiguration()):
+def calculate_stellar_data(T_c_values):
     """
-    Calculates aggregated stellar data for the given central temperature values.
-    This function does not use multiprocessing.
+    Calculates aggregated stellar data using
 
     :param T_c_values: The list of central Temperatures to calculate stellar data for.
-    :param config: The stellar configuration to use.
     :return:
     """
     stellar_data = None
     for i, T_c in enumerate(T_c_values):
         print(i)
         if i == 0:
-            error, r_values, state_values = solve_bvp(T_c)
+            r_values, state_values = solve_bvp(T_c)
             stellar_data = get_aggregated_data(r_values, state_values)[:, np.newaxis]
             continue
 
         rho_c_guess = predict_rho_c(T_c, stellar_data[T_c_index, :], stellar_data[rho_c_index, :])
-        error, r_values, state_values = solve_bvp(T_c, rho_c_guess=rho_c_guess, config=config)
+        r_values, state_values = solve_bvp(T_c, rho_c_guess=rho_c_guess)
         stellar_data = np.column_stack((stellar_data, get_aggregated_data(r_values, state_values)))
         print("Expected:", rho_c_guess, ", Actual:", state_values[rho_index, 0])
     return stellar_data
@@ -72,8 +71,6 @@
 
 def generate_stars(T_c_values=np.linspace(4 * million_K, 40 * million_K, 20), config=StellarConfiguration(),
                    file_name=None, threads=4):
-<<<<<<< HEAD
-=======
     """
     Generates and saves aggregated stellar data for the given list of central temperature values.
 
@@ -83,23 +80,20 @@
     :param threads: The number of threads to use.
     :return: The aggregated stellar data.
     """
->>>>>>> 6f62b2ed
     if threads > 1:
-        params = [(T_c_values[i * len(T_c_values) // threads:(i + 1) * len(T_c_values) // threads], config)
-                  for i in range(threads)]
+        T_c_values_list = [T_c_values[i * len(T_c_values) // threads:(i + 1) * len(T_c_values) // threads]
+                           for i in range(threads)]
         pool = Pool(threads)
-        stellar_data_segments = pool.starmap(calculate_stellar_data, params)
+        stellar_data_segments = pool.map(calculate_stellar_data, T_c_values_list)
         stellar_data = np.column_stack(tuple(stellar_data_segments))
     else:
-        stellar_data = calculate_stellar_data(T_c_values, config)
+        stellar_data = calculate_stellar_data(T_c_values)
 
     save_stellar_data(stellar_data, file_name)
     return stellar_data
 
 
 def test_rho_c_predictions(file_name='standard_stellar_data', degree=1):
-<<<<<<< HEAD
-=======
     """
     Compares the predictions that would have been made for the central density to the actual values for the given
     aggregated stellar data.
@@ -108,7 +102,6 @@
     :param degree: The degree of the polynomial fit to apply.
     :return: The mean percent error.
     """
->>>>>>> 6f62b2ed
     stellar_data = load_stellar_data(file_name)
     T_c_vals = stellar_data[T_c_index, :]
     rho_c_vals = stellar_data[rho_c_index, :]
@@ -117,15 +110,10 @@
         predictions.append(predict_rho_c(T_c_vals[i], T_c_vals[:i], rho_c_vals[:i], degree))
     errors = rho_c_vals[degree + 1:] - np.array(predictions)
     percent_errors = errors / rho_c_vals[degree + 1:]
-<<<<<<< HEAD
-    print('Mean Error:', np.abs(np.mean(errors)) / (g / cm ** 3), 'g/cm^3')
-    print('Mean Percent Error:', np.abs(np.mean(percent_errors)))
-=======
     mean_percent_error = np.mean(np.abs(percent_errors))
     print('Mean Error:', np.mean(np.abs(errors)) / (g / cm ** 3), 'g/cm^3')
     print('Mean Percent Error:', mean_percent_error)
     return mean_percent_error
->>>>>>> 6f62b2ed
 
 
 if __name__ == '__main__':
